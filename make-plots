--- conflicted
+++ resolved
@@ -66,11 +66,7 @@
     def wrapper(*args, **kwargs):
         print(f.__name__)
         f(*args, **kwargs)
-<<<<<<< HEAD
         plt.savefig('fig/{}.png'.format(f.__name__), dpi=192)
-=======
-        plt.savefig('{}.png'.format(f.__name__), dpi=192)
->>>>>>> 19b3b58f
         plt.close()
 
     plot_functions[f.__name__] = wrapper
