--- conflicted
+++ resolved
@@ -18,11 +18,7 @@
 nested_dict = lambda: defaultdict(nested_dict)
 
 class Rating:
-<<<<<<< HEAD
-    def __init__(self, kfactor=40, kdecay=1e6, database='elo.db'):
-=======
     def __init__(self, kfactor=60, kdecay=1e6, database='elo.db'):
->>>>>>> 270c9950
         # k factor parameters
         self.kfactor = kfactor
         self.kdecay = kdecay
@@ -298,20 +294,12 @@
             if year > 2014:
                 predicted = self.predict_score(home, away, year, week)
                 observed = game.home_score - game.away_score
-<<<<<<< HEAD
-                residuals.append(np.square(observed - predicted))
-=======
                 residuals.append(observed - predicted)
->>>>>>> 270c9950
 
         return np.std(residuals)
 
 def main():
-<<<<<<< HEAD
-    rating = Rating(kfactor=40, kdecay=1e6)
-=======
     rating = Rating(kfactor=60, kdecay=1e5)
->>>>>>> 270c9950
     rms_error = rating.model_accuracy()
     print(rms_error)
 
